import numpy as np
import pandas as pd
import logging
import time
import igp2 as ip
from typing import Dict, List, Tuple, Optional, Any
from dataclasses import dataclass
from collections import Counter

from sklearn.linear_model import LogisticRegression

from xavi.features import Features
from xavi.util import fill_missing_actions, truncate_observations, \
    to_state_trajectory, find_join_index, Observations, get_coefficient_significance, \
    find_optimal_rollout_in_subset, split_by_query, list_startswith, find_matching_rollout, \
    Item, XAVITree, XAVIAction, overwrite_predictions, get_deterministic_trajectories, get_visit_probabilities
from xavi.matching import ActionMatching, ActionGroup, ActionSegment
from xavi.query import Query, QueryType
from xavi.language import Language
from xavi.distribution import Distribution

logger = logging.getLogger(__name__)


class XAVIAgent(ip.MCTSAgent):
    """ Generate new rollouts and save results after MCTS in the observation tau time before. """

    def __init__(self,
                 cf_n_samples: int = 100,
                 cf_n_trajectories: int = 3,
                 cf_n_simulations: int = 15,
                 cf_max_depth: int = 5,
                 tau_limits: Tuple[float, float] = (1., 5.),
                 time_limits: Tuple[float, float] = (5., 5.),
                 alpha: float = 0.1,
                 **kwargs):
        """ Create a new XAVIAgent.

        Args:
            cf_n_samples: Number of samples to generate from the counterfactual distribution.
            cf_n_trajectories: Number of maximum trajectories to generate with A*.
            cf_n_simulations: Number of MCTS simulations to run for counterfactual generation.
            cf_d_max: Maximum MCTS search depth for counterfactual simulations.
            tau_limits: Lower and upper bounds on the distance of tau from t_action.
            time_limits: The maximal amount of time to look back in the past and future.
            alpha: The distribution smoothing weight

        Keyword Args: See arguments of parent-class MCTSAgent.
        """

        super(XAVIAgent, self).__init__(**kwargs)

        self._n_trajectories = cf_n_trajectories
        self._tau_limits = np.array(tau_limits)
        self._time_limits = np.array(time_limits)
        self._scenario_map = kwargs["scenario_map"]
        self._alpha = alpha

        self._cf_n_samples = cf_n_samples
        self._cf_n_simulations = kwargs.get("cf_n_simulations", cf_n_simulations)
        self._cf_max_depth = kwargs.get("cf_max_depth", cf_max_depth)
        self._cf_goal_probabilities_dict = {"tau": None, "t_action": None}
        self._cf_observations_dict = {"tau": None, "t_action": None}
        self._cf_dataset_dict = {"tau": None, "t_action": None}
        mcts_params = {"scenario_map": self._scenario_map,
                       "n_simulations": self._cf_n_simulations,
                       "max_depth": self._cf_max_depth,
                       "reward": self.mcts.reward,
                       "store_results": "all",
                       "tree_type": XAVITree,
                       "action_type": XAVIAction,
                       "trajectory_agents": False}
        self._cf_mcts_dict = {
            "tau": ip.MCTS(**mcts_params),
            "t_action": ip.MCTS(**mcts_params),
        }
        self._cf_sampling_distribution = {"tau": None, "t_action": None}

        self._features = Features(self._scenario_map)
        self._matching = ActionMatching(scenario_map=self._scenario_map)
        self._language = Language()

        self._previous_queries = []
        self._user_query = None
        self._current_t = None
        self._observations_segments = None
        self._total_trajectories = None
        self._mcts_results_buffer = []

    def update_plan(self, observation: ip.Observation):
        super(XAVIAgent, self).update_plan(observation)

        # Retrieve maneuvers and macro actions for non-ego vehicles
        for rollout in self.mcts.results:
            last_node = rollout.leaf
            if last_node.key == ("Root",):
                logger.debug("MCTS node terminated during Root.")
                continue
            for agent_id, agent in last_node.run_result.agents.items():
                if isinstance(agent, ip.TrajectoryAgent):
                    plan = self.goal_probabilities[agent_id].trajectory_to_plan(*rollout.samples[agent_id])
                    fill_missing_actions(agent.trajectory_cl, plan)
                agent.trajectory_cl.calculate_path_and_velocity()

        current_t = int(self.observations[self.agent_id][0].states[-1].time)
        self._mcts_results_buffer.append((current_t, self.mcts.results))

    def explain_actions(self, user_query: Query = None):
        """ Explain the behaviour of the ego considering the last tau time-steps and the future predicted actions.

        Args:
            user_query: The parsed query of the user.

        Returns: A natural language explanation of the query, and the causes that generated the sentence.
        """
        t_start = time.time()

        # import pickle
        # self._cf_sampling_distribution = pickle.load(open(f"output/scenario_1/sampling_distributions.pkl", "rb"))

        self._user_query = user_query
        self._user_query.fps = self.fps
        self._user_query.tau_limits = self.tau_limits

        self._current_t = int(self.observations[self.agent_id][0].states[-1].time)
        if self._observations_segments is None or user_query.t_query != self._current_t:
            self._observations_segments = {}
            for aid, obs in self.observations.items():
                self._observations_segments[aid] = self._matching.action_segmentation(obs[0])
        self._total_trajectories = self._get_total_trajectories()

        # Determine timing information of the query.
        try:
            self.query.get_tau(
                self._current_t, self._scenario_map,
                self.total_observations, self._mcts_results_buffer)
            logger.info(f"t_action is {self.query.t_action}, tau is {self.query.tau}")
        except ValueError as ve:
            logger.exception(str(ve), exc_info=ve)
            return str(ve), None

        logger.info(f"Running explanation for {self.query}.")

        if self.query.type == QueryType.WHAT:
            causes = self._explain_what()
        elif self.query.type in [QueryType.WHY, QueryType.WHY_NOT]:
            causes = self._explain_why()
        elif self.query.type == QueryType.WHAT_IF:
            causes = self._explain_whatif()
        else:
            raise ValueError(f"Unknown query type: {self.query.type}")

        self._previous_queries.append(self._user_query)
        logger.debug(f"Runtime: {time.time() - t_start}")
        return causes

    def _teleological_causes(self,
                             tau_dataset: List[Item],
                             t_action_dataset: List[Item]) \
            -> Tuple[Tuple[pd.DataFrame, pd.DataFrame], Tuple[pd.DataFrame, pd.DataFrame]]:
        """ Generate final causes for the queried action.

        Args:
            tau_dataset: Dataset of items for past counterfactuals.
            t_action_dataset: Dataset of items for present counterfactuals.

        Returns:
            Dataframe of reward components with the absolute and relative changes for each component
            and probability of occurrences.
        """

        def get_causes(ref_items, alt_items):
            def get_values(items, comp):
                r = [item.reward.reward_components[comp] for item in items
                     if item.reward.reward_components[comp] is not None]
                p = len(r) / len(items) if r else 0.0
                r = np.sum(r) / len(r) if r else 0.0
                return r, p
            diffs = {}
            for component in self._reward.reward_components:
                r_qp, p_qp = get_values(ref_items, component)
                r_qnp, p_qnp = get_values(alt_items, component)
                diff = r_qp - r_qnp
                diffs[component] = (r_qp, r_qnp,
                                    diff if not np.isnan(diff) else 0.0,
                                    p_qp, p_qnp)
            columns = ["r_qp", "r_qnp", "d_abs", "p_r_qp", "p_r_qnp"]
            df = pd.DataFrame.from_dict(diffs, orient="index", columns=columns)
            return df.sort_values(ascending=False, by="d_abs", key=abs)

        query_present, query_not_present = split_by_query(tau_dataset)
        tau_rewards = pd.DataFrame([item.reward.reward_components for item in tau_dataset])
        tau_rewards["query_present"] = [item.query_present for item in tau_dataset]
        tau_causes = get_causes(query_present, query_not_present)

        query_present, query_not_present = split_by_query(t_action_dataset)
        t_action_rewards = pd.DataFrame([item.reward.reward_components for item in t_action_dataset])
        t_action_rewards["query_present"] = [item.query_present for item in t_action_dataset]
        t_action_causes = get_causes(query_present, query_not_present)
        return (tau_causes, tau_rewards), (t_action_causes, t_action_rewards)

    def _mechanistic_causes(self,
                            tau_dataset: List[Item] = None,
                            t_action_dataset: List[Item] = None) \
            -> Tuple[Optional[pd.DataFrame], pd.DataFrame, Tuple[Optional[LogisticRegression], LogisticRegression]]:
        """ Generate efficient causes for the queried action.

        Args:
            tau_dataset: Counterfactual items starting from timestep tau.
            t_action_dataset: Counterfactual items starting from timestep t_action.

        Returns:
            Dataframes for past and future causes with causal effect size, and optionally the linear regression models
        """

        def process_dataset(dataset: List[Item], t_slice: Tuple[Optional[int], Optional[int]]):
            xs_, ys_ = [], []
            agent_id = self.agent_id
            if self.query.type in [QueryType.WHY, QueryType.WHY_NOT]:
                agent_id = self.query.agent_id
            if dataset is not None:
                for item in dataset:
                    xs_.append(self._features.to_features(
                        agent_id, item, self.query, t_slice=t_slice))
                    ys_.append(item.query_present)
            return xs_, ys_

        def get_ranking(xs_, ys_):
            X_, y_, model_, coefs_ = None, None, None, None
            if xs_ and ys_:
                X_, y_ = self._features.binarise(xs_, ys_)
                model_ = LogisticRegression().fit(X_, y_)
                coefs_ = get_coefficient_significance(X_, y_, model_)
            return X_, y_, model_, coefs_

        if tau_dataset is None and t_action_dataset is None:
            return None, None

        # Get past and future datasets by truncating trajectories to relevant length and getting features
        xs_past, ys_past = process_dataset(tau_dataset, (self.query.tau, self.query.t_action))
        xs_future, ys_future = process_dataset(t_action_dataset, (self.query.t_action, None))

        # Run a logistic regression classifier
        X_past, y_past, model_past, coefs_past = get_ranking(xs_past, ys_past)
        X_future, y_future, model_future, coefs_future = get_ranking(xs_future, ys_future)

        # Get coefficients using K-fold cross validation
        return coefs_past, coefs_future, (X_past, y_past, model_past), (X_future, y_future, model_future)

    # ---------Explanation generation functions---------------

    def _explain_what(self) -> List[ActionGroup]:
        """ Generate an explanation to a what query. Involves looking up the trajectory segment at T and
        returning a feature set of it. We assume for the future that non-egos follow their MAP-prediction for
        goal and trajectory.

        Returns:
            An action group of the executed action at the user given time point.
        """
        logger.info("Generating a what explanation.")
        if self.query.agent_id is None:
            logger.warning(f"No Agent ID given for what-query. Falling back to ego ID.")
            self.query.agent_id = self.agent_id

        trajectory = self.total_observations[self.query.agent_id][0]
        segments = self._matching.action_segmentation(trajectory)
        grouped_segments = ActionGroup.group_by_maneuver(segments)
        if self.query.t_action is None:
            return grouped_segments

        start_t = self.query.t_action
        if start_t >= len(trajectory):
            logger.warning(f"Total trajectory for Agent {self.query.agent_id} is not "
                           f"long enough for query! Falling back to final timestep.")
            start_t = len(trajectory) - 1
        return [seg for seg in grouped_segments if seg.start <= start_t <= seg.end]

    def _explain_why(self) -> Tuple[pd.DataFrame, Tuple[pd.DataFrame, pd.DataFrame]]:
        """ Generate a why explanation.

        Returns: The final and past and future efficient causes for the query.
        """
        logger.info("Generating a why or why-not explanation.")
        if self.query.tau is None:
            self._get_counterfactuals(["t_action"])
            tau = None
        else:
            self._get_counterfactuals(["t_action", "tau"])
            tau = list(self.cf_datasets["tau"].values())

        assert self._cf_dataset_dict["t_action"] is not None, f"Missing counterfactual dataset."
        t_action = list(self.cf_datasets["t_action"].values())

        final_causes = self._teleological_causes(tau, t_action)
        efficient_causes = self._mechanistic_causes(tau, t_action)

        return final_causes, efficient_causes

    def _explain_whatif(self) -> Tuple[ActionGroup, pd.DataFrame, Tuple[pd.DataFrame, pd.DataFrame]]:
        """ Generate an explanation to a whatif query.
        Labels trajectories in query and finding optimal one among them, then compares the optimal one with
        factual optimal one regarding their reward components to extract final causes.

        Returns:
            An action group of the executed action at the user given time point.
            The final causes to explain that action and the efficient causes of the explanation.
        """
        # Generate a new dataset, output the most likely action. Split dataset by the cf action.
        logger.info("Generating what-if explanation.")
        self._get_counterfactuals(["t_action"])
        cf_items, f_items = split_by_query(list(self.cf_datasets["t_action"].values()))

        # Find the maximum q-value and the corresponding action sequence of the ego for ea
        cf_optimal_trace, cf_optimal_rollout = find_optimal_rollout_in_subset(cf_items, self._reward.factors)
        f_optimal_trace, f_optimal_rollout = find_optimal_rollout_in_subset(f_items, self._reward.factors)

        # Retrieve ego's action plan in the counterfactual case
        cf_ego_agent = cf_optimal_rollout.run_result.agents[self.agent_id]
        cf_optimal_trajectory = cf_ego_agent.trajectory_cl
        observed_segments = self._matching.action_segmentation(cf_optimal_trajectory)
        observed_grouped_segments = ActionGroup.group_by_maneuver(observed_segments)
        cf_action_group = [g for g in observed_grouped_segments
                           if g.start <= self.query.t_action <= g.end][0]

        # Check if the change in the non-ego action did not change the observed ego actions
        if cf_optimal_rollout.trace == self.mcts.results.optimal_trace:
            logger.info("Ego actions remain the same even in counterfactual case.")

        # Determine the actual optimal maneuver and rewards
        f_optimal_items = [it for it in f_items if
                           list_startswith(f_optimal_trace, it.trace)]
        cf_optimal_items = [it for it in cf_items if
                            list_startswith(cf_optimal_trace, it.trace)]

        # compare reward initial and reward counter
        final_causes = self._teleological_causes(cf_optimal_items, f_optimal_items)
        efficient_causes = self._mechanistic_causes(None, cf_optimal_items + f_optimal_items)

        return cf_action_group, final_causes, efficient_causes

    # ---------Counterfactual rollout generation---------------

    def _get_counterfactuals(self, times: List[str]):
        """ Get observations from tau time steps before, and call MCTS from that joint state.

        Args:
            times: The time reference points at which timestep to run MCTS from. Either tau or t_action for now.
        """
        logger.info("Generating counterfactual rollouts.")

        for time_reference in times:
            self._generate_counterfactuals_from_time(time_reference)

    def _generate_counterfactuals_from_time(self, time_reference: str):
        """ Generate a counterfactual dataset from the time reference point.

         Args:
             time_reference: Either tau or t_action.
         """
        t = getattr(self.query, time_reference)
        truncated_observations, previous_frame = truncate_observations(self.observations, t)
        self._cf_observations_dict[time_reference] = truncated_observations

        logger.debug(f"Generating counterfactuals at {time_reference} ({t})")
        if previous_frame:
            mcts = self._cf_mcts_dict[time_reference]
            goal_probabilities = self._cf_goal_probabilities_dict[time_reference]

            previous_query = self._previous_queries[-1] if self._previous_queries else None
            if self.cf_datasets[time_reference] is None or not previous_query or \
                    previous_query.t_query != self.query.t_query or \
                    previous_query.type != self.query.type:
                observation = ip.Observation(previous_frame, self._scenario_map)
                goal_probabilities = self._get_goals_probabilities(observation, previous_frame)

                ref_t = self.query.t_action if time_reference == "t_action" else self.query.tau
                self._generate_rollouts(previous_frame,
                                        truncated_observations,
                                        goal_probabilities,
                                        mcts,
<<<<<<< HEAD
                                        time_reference)
                self._cf_goal_probabilities_dict[time_reference] = goal_probabilities
            ref_t = self.query.t_action if time_reference == "t_action" else self.query.tau
            self._cf_dataset_dict[time_reference] = self._get_dataset(
                self._cf_sampling_distribution[time_reference], goal_probabilities, truncated_observations, ref_t)
=======
                                        ref_t,
                                        time_reference)
                self._cf_goal_probabilities_dict[time_reference] = goal_probabilities
>>>>>>> 877a985d

    def _get_goals_probabilities(self,
                                 observation: ip.Observation,
                                 previous_frame: Dict[int, ip.AgentState]) \
            -> Dict[int, ip.GoalsProbabilities]:
        """ Create a new data structure to store goal probability computations.

        Args:
            observation: the observation of the environment for which to generate the data structure
        """
        goals = self.get_goals(observation)
        return {aid: ip.GoalsProbabilities(goals) for aid in previous_frame.keys() if aid != self.agent_id}

    def _generate_rollouts(self,
                           frame: Dict[int, ip.AgentState],
                           observations: Observations,
                           goal_probabilities: Dict[int, ip.GoalsProbabilities],
                           mcts: ip.MCTS,
<<<<<<< HEAD
=======
                           ref_t: int,
>>>>>>> 877a985d
                           time_reference: str):
        """ Runs MCTS to generate a new sequence of macro actions to execute using previous observations.

        Args:
            frame: Observation of the env tau time steps back.
            observations: Dictionary of observation history.
            goal_probabilities: Dictionary of predictions for each non-ego agent.
            ref_t: The time reference point to start the counterfactual simulation.
            time_reference: The time reference point to generate counterfactuals.
        """
        visible_region = ip.Circle(frame[self.agent_id].position, self.view_radius)

        # Increase number of trajectories to generate
        n_trajectories = self._goal_recognition._n_trajectories
        self._goal_recognition._n_trajectories = self._n_trajectories

        for agent_id in frame:
            if agent_id == self.agent_id:
                continue

            # Generate all possible trajectories for non-egos from tau time steps back
            gps = goal_probabilities[agent_id]
            self._goal_recognition.update_goals_probabilities(
                goals_probabilities=gps,
                observed_trajectory=observations[agent_id][0],
                agent_id=agent_id,
                frame_ini=observations[agent_id][1],
                frame=frame,
                visible_region=visible_region)

            # For past queries, use existing most recent goal probabilities
            latest_predictions = self.mcts_results_buffer[-1][1].predictions
            if self.query.tense == "past" and agent_id in latest_predictions:
                overwrite_predictions(gps, latest_predictions[agent_id])

            # Set the probabilities equal for each goal and trajectory
            #  to make sure we can sample all counterfactual scenarios
            gps.add_smoothing(self._alpha, uniform_goals=True)

            logger.info("")
            logger.info(f"Goals probabilities for agent {agent_id} after (possible) overriding and smoothing.")
            goal_probabilities[agent_id].log(logger)
            logger.info("")


        # Reset the number of trajectories for goal generation
        self._goal_recognition._n_trajectories = n_trajectories

        # Run MCTS search for counterfactual simulations while storing run results
        agents_metadata = {aid: state.metadata for aid, state in frame.items()}
        all_deterministic_trajectories = get_deterministic_trajectories(goal_probabilities)
<<<<<<< HEAD
        distribution = Distribution(goal_probabilities)
        for i, deterministic_trajectories in enumerate(all_deterministic_trajectories):
            logger.info(f"Running deterministic simulations {i + 1}/{len(all_deterministic_trajectories)}")
=======
        for deterministic_trajectories in all_deterministic_trajectories:
>>>>>>> 877a985d
            mcts.search(
                agent_id=self.agent_id,
                goal=self.goal,
                frame=frame,
                meta=agents_metadata,
                predictions=deterministic_trajectories)
<<<<<<< HEAD
            
            # Record rollout data for sampling
            goal_trajectories = {aid: (gp.goals_and_types[0], gp.all_trajectories[gp.goals_and_types[0]][0]) 
                                for aid, gp in deterministic_trajectories.items()}
            probabilities, data = get_visit_probabilities(mcts.results)
            distribution.add_distribution(goal_trajectories, probabilities, data)
        self._cf_sampling_distribution[time_reference] = distribution
=======
            # dataset = self._cf_dataset_dict[time_reference]
            # start_ix = 0 if dataset is None else max(self._cf_dataset_dict[time_reference])
            # if dataset is None:
            #     dataset = self._get_dataset(
            #         mcts.results, goal_probabilities, observations, ref_t, start_ix)
            # else:
            #     dataset.update(self._get_dataset(
            #         mcts.results, goal_probabilities, observations, ref_t, start_ix))
>>>>>>> 877a985d

    def _get_dataset(self,
                     sampling_distribution: Distribution,
                     goal_probabilities: Dict[int, ip.GoalsProbabilities],
                     observations: Observations,
                     reference_t: int,
                     start_ix: int = 0) \
            -> Dict[int, Item]:
        """ Return dataset recording states, boolean feature, and reward

         Args:
             mcts_results: MCTS results class to convert to a dataset.
             goal_probabilities: Predictions for non-ego vehicles.
             observations: The observations that preceded the planning step.
             reference_t: The time of the start of the counterfactual simulation.
         """
        raw_samples = sampling_distribution.sample_dataset(self._cf_n_samples)
        dataset = {}
<<<<<<< HEAD
        for m, (goal_trajectories, trace, last_node) in enumerate(raw_samples):
=======
        for m, rollout in enumerate(mcts_results, start_ix):
>>>>>>> 877a985d
            trajectories = {}
            r = []
            trajectory_queried_agent = None

            # save trajectories of each agent
            for agent_id, agent in last_node.run_result.agents.items():
                trajectory = ip.StateTrajectory(self.fps)
                observed_trajectory = observations[agent_id][0]
                trajectory.extend(observed_trajectory, reload_path=False)
                sim_trajectory = agent.trajectory_cl.slice(1, None)

                # Retrieve maneuvers and macro actions for non-ego vehicles
                if isinstance(agent, ip.TrafficAgent):
                    # plan = goal_probabilities[agent_id].trajectory_to_plan(*goal_trajectories[agent_id])
                    plan = sampling_distribution.agent_distributions[agent_id].trajectory_to_plan(*goal_trajectories[agent_id])
                    fill_missing_actions(sim_trajectory, plan)

                if agent_id == self.query.agent_id:
                    trajectory_queried_agent = sim_trajectory

                trajectory.extend(sim_trajectory, reload_path=True)
                trajectories[agent_id] = trajectory

            # save reward for each component
            for last_action, reward_value, in last_node.reward_results.items():
                if last_action == trace[-1]:
                    r = reward_value[-1]

            # Slice the trajectory according to the tense in case of multiply actions in query exist in a trajectory
            sliced_trajectory = self.query.slice_segment_trajectory(
                trajectory_queried_agent, self._current_t, present_ref_t=reference_t)
            query_factual = self.query.factual if not self.query.all_factual and self.query.exclusive else None
            y = self._matching.action_matching(
                self.query.action, sliced_trajectory, query_factual)
            if self.query.negative:
                y = not y

            data_set_m = Item(trajectories, y, r, trace, last_node)
            dataset[m] = data_set_m

        logger.debug('Dataset generation done.')
        return dataset

    def _get_total_trajectories(self) -> Tuple[Observations, List]:
        """ Return the optimal predicted trajectories for all agents. This would be the optimal MCTS plan for
        the ego and the MAP predictions for non-ego agents.

         Returns:
             Optimal predicted trajectories and their initial state as Observations.
             The reward
         """
        # Use observations until current time
        ret = {}
        map_predictions = {aid: p.map_prediction() for aid, p in self.goal_probabilities.items()}

        for agent_id in self.observations:
            trajectory = ip.StateTrajectory(self.fps)
            trajectory.extend(self.observations[agent_id][0], reload_path=False)

            # Find simulated trajectory that matches best with observations and predictions
            if agent_id == self.agent_id:
                optimal_rollouts = self.mcts.results.optimal_rollouts
                matching_rollout = find_matching_rollout(optimal_rollouts, map_predictions)
                if matching_rollout is None:
                    c = Counter([tuple(r.samples.items()) for r in optimal_rollouts])
                    most_common = c.most_common(1)[0][0]
                    matching_rollout = find_matching_rollout(optimal_rollouts, dict(most_common))
                last_node = matching_rollout.tree[matching_rollout.trace[:-1]]
                agent = last_node.run_result.agents[agent_id]
                sim_trajectory = agent.trajectory_cl
            else:
                goal, sim_trajectory = map_predictions[agent_id]
                plan = self.goal_probabilities[agent_id].trajectory_to_plan(goal, sim_trajectory)
                sim_trajectory = to_state_trajectory(sim_trajectory, plan, self.fps)

            # Truncate trajectory to time step nearest to the final observation of the agent
            join_index = find_join_index(self._scenario_map, trajectory, sim_trajectory)
            sim_trajectory = sim_trajectory.slice(int(join_index), None)

            trajectory.extend(sim_trajectory, reload_path=True, reset_times=True)
            ret[agent_id] = (trajectory, sim_trajectory.states[0])
        return ret

    # -------------Field access properties-------------------

    @property
    def cf_datasets(self) -> Dict[str, Optional[Dict[int, Item]]]:
        """ The most recently generated set of counterfactuals rolled back to tau. """
        return self._cf_dataset_dict

    @property
    def cf_goals_probabilities(self) -> Dict[str, Optional[Dict[int, ip.GoalsProbabilities]]]:
        """ The goal and trajectory probabilities inferred from tau time steps ago. """
        return self._cf_goal_probabilities_dict

    @property
    def cf_n_simulations(self) -> int:
        """ The number of rollouts to perform in counterfactual MCTS. """
        return self._cf_n_simulations

    @property
    def cf_mcts(self) -> Dict[str, ip.MCTS]:
        """ MCTS planners for each time reference point. """
        return self._cf_mcts_dict

    @property
    def total_observations(self) -> Observations:
        """ Returns the factual observations extended with the most optimal predicted trajectory for all agents. """
        return self._total_trajectories

    @property
    def observation_segmentations(self) -> Dict[int, List[ActionSegment]]:
        """ Segmentations of the observed trajectories for each vehicle. """
        return self._observations_segments

    @property
    def tau_limits(self) -> np.ndarray:
        """ The lower and upper bound of the distance of tau from t_action. """
        return self._tau_limits

    @property
    def query(self) -> Query:
        """ The most recently asked user query. """
        return self._user_query

    @property
    def alpha(self) -> float:
        """ The smoothing weight for goal recognition. """
        return self._alpha

    @alpha.setter
    def alpha(self, value: float):
        assert isinstance(value, float) and value >= 0., f"Invalid new alpha {value}."
        self._alpha = value

    @property
    def mcts_results_buffer(self) -> List[Tuple[int, ip.AllMCTSResult]]:
        """ The results buffer for all previous MCTS planning steps. """
        return self._mcts_results_buffer

    @property
    def sampling_distributions(self) -> Dict[str, Distribution]:
        """ The sampling distribution for each time reference point. """
        return self._cf_sampling_distribution<|MERGE_RESOLUTION|>--- conflicted
+++ resolved
@@ -378,17 +378,11 @@
                                         truncated_observations,
                                         goal_probabilities,
                                         mcts,
-<<<<<<< HEAD
                                         time_reference)
                 self._cf_goal_probabilities_dict[time_reference] = goal_probabilities
             ref_t = self.query.t_action if time_reference == "t_action" else self.query.tau
             self._cf_dataset_dict[time_reference] = self._get_dataset(
                 self._cf_sampling_distribution[time_reference], goal_probabilities, truncated_observations, ref_t)
-=======
-                                        ref_t,
-                                        time_reference)
-                self._cf_goal_probabilities_dict[time_reference] = goal_probabilities
->>>>>>> 877a985d
 
     def _get_goals_probabilities(self,
                                  observation: ip.Observation,
@@ -407,10 +401,6 @@
                            observations: Observations,
                            goal_probabilities: Dict[int, ip.GoalsProbabilities],
                            mcts: ip.MCTS,
-<<<<<<< HEAD
-=======
-                           ref_t: int,
->>>>>>> 877a985d
                            time_reference: str):
         """ Runs MCTS to generate a new sequence of macro actions to execute using previous observations.
 
@@ -462,20 +452,15 @@
         # Run MCTS search for counterfactual simulations while storing run results
         agents_metadata = {aid: state.metadata for aid, state in frame.items()}
         all_deterministic_trajectories = get_deterministic_trajectories(goal_probabilities)
-<<<<<<< HEAD
         distribution = Distribution(goal_probabilities)
         for i, deterministic_trajectories in enumerate(all_deterministic_trajectories):
             logger.info(f"Running deterministic simulations {i + 1}/{len(all_deterministic_trajectories)}")
-=======
-        for deterministic_trajectories in all_deterministic_trajectories:
->>>>>>> 877a985d
             mcts.search(
                 agent_id=self.agent_id,
                 goal=self.goal,
                 frame=frame,
                 meta=agents_metadata,
                 predictions=deterministic_trajectories)
-<<<<<<< HEAD
             
             # Record rollout data for sampling
             goal_trajectories = {aid: (gp.goals_and_types[0], gp.all_trajectories[gp.goals_and_types[0]][0]) 
@@ -483,16 +468,6 @@
             probabilities, data = get_visit_probabilities(mcts.results)
             distribution.add_distribution(goal_trajectories, probabilities, data)
         self._cf_sampling_distribution[time_reference] = distribution
-=======
-            # dataset = self._cf_dataset_dict[time_reference]
-            # start_ix = 0 if dataset is None else max(self._cf_dataset_dict[time_reference])
-            # if dataset is None:
-            #     dataset = self._get_dataset(
-            #         mcts.results, goal_probabilities, observations, ref_t, start_ix)
-            # else:
-            #     dataset.update(self._get_dataset(
-            #         mcts.results, goal_probabilities, observations, ref_t, start_ix))
->>>>>>> 877a985d
 
     def _get_dataset(self,
                      sampling_distribution: Distribution,
@@ -511,11 +486,7 @@
          """
         raw_samples = sampling_distribution.sample_dataset(self._cf_n_samples)
         dataset = {}
-<<<<<<< HEAD
         for m, (goal_trajectories, trace, last_node) in enumerate(raw_samples):
-=======
-        for m, rollout in enumerate(mcts_results, start_ix):
->>>>>>> 877a985d
             trajectories = {}
             r = []
             trajectory_queried_agent = None
